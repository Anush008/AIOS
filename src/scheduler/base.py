from queue import Queue, Empty
from threading import Thread

import logging

from src.llm_kernel.llms import LLMKernel

import time

from datetime import datetime

import os

from src.utils.logger import SchedulerLogger

from multiprocessing import Process

import multiprocessing
<<<<<<< HEAD

# multiprocessing.set_start_method('spawn', force=True)

import threading
class BaseScheduler(multiprocessing.Process):
    def __init__(self, llm: LLMKernel, agent_process_queue, llm_request_responses, log_mode):
        super().__init__()
=======
class BaseScheduler(multiprocessing.Process):
    def __init__(self, llm: LLMKernel, agent_process_queue, llm_request_responses, log_mode):
        super().__init__()
        # self.active = False # start/stop the scheduler
>>>>>>> cbd9362c
        self.log_mode = log_mode
        self.logger = self.setup_logger()
        self.agent_process_queue = agent_process_queue
        self.llm_request_responses = llm_request_responses
<<<<<<< HEAD
=======
        # self.thread = Thread(target=self.run)
        # self.process = Process(target=self.run)
>>>>>>> cbd9362c
        self.llm = llm

    def run(self):
        pass

<<<<<<< HEAD
=======
    # def start(self):
    #     """start the scheduler"""
    #     self.active = True
    #     # self.thread.start()
    #     self.process.start()

>>>>>>> cbd9362c
    def setup_logger(self):
        logger = SchedulerLogger("Scheduler", self.log_mode)
        return logger

<<<<<<< HEAD
=======
    # def stop(self):
    #     """stop the scheduler"""
    #     self.active = False
    #     # self.thread.join()
    #     self.process.terminate()

>>>>>>> cbd9362c
    def execute_request(self, llm_request):
        pass<|MERGE_RESOLUTION|>--- conflicted
+++ resolved
@@ -16,55 +16,26 @@
 from multiprocessing import Process
 
 import multiprocessing
-<<<<<<< HEAD
 
 # multiprocessing.set_start_method('spawn', force=True)
 
 import threading
+
 class BaseScheduler(multiprocessing.Process):
     def __init__(self, llm: LLMKernel, agent_process_queue, llm_request_responses, log_mode):
         super().__init__()
-=======
-class BaseScheduler(multiprocessing.Process):
-    def __init__(self, llm: LLMKernel, agent_process_queue, llm_request_responses, log_mode):
-        super().__init__()
-        # self.active = False # start/stop the scheduler
->>>>>>> cbd9362c
         self.log_mode = log_mode
         self.logger = self.setup_logger()
         self.agent_process_queue = agent_process_queue
         self.llm_request_responses = llm_request_responses
-<<<<<<< HEAD
-=======
-        # self.thread = Thread(target=self.run)
-        # self.process = Process(target=self.run)
->>>>>>> cbd9362c
         self.llm = llm
 
     def run(self):
         pass
 
-<<<<<<< HEAD
-=======
-    # def start(self):
-    #     """start the scheduler"""
-    #     self.active = True
-    #     # self.thread.start()
-    #     self.process.start()
-
->>>>>>> cbd9362c
     def setup_logger(self):
         logger = SchedulerLogger("Scheduler", self.log_mode)
         return logger
 
-<<<<<<< HEAD
-=======
-    # def stop(self):
-    #     """stop the scheduler"""
-    #     self.active = False
-    #     # self.thread.join()
-    #     self.process.terminate()
-
->>>>>>> cbd9362c
     def execute_request(self, llm_request):
         pass